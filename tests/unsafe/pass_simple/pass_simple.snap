--- conflicted
+++ resolved
@@ -3,10 +3,6 @@
 ---
 exit_code = 0
 stdout = '''
-<<<<<<< HEAD
-the `invalid_simple` crate passes the sniff test!!
-=======
-compilation of pass_simple was successful!!
->>>>>>> cd446d3b
+the `pass_simple` crate passes the sniff test!!
 '''
 stderr = ''